#
# Licensed to the Apache Software Foundation (ASF) under one
# or more contributor license agreements.  See the NOTICE file
# distributed with this work for additional information
# regarding copyright ownership.  The ASF licenses this file
# to you under the Apache License, Version 2.0 (the
# "License"); you may not use this file except in compliance
# with the License.  You may obtain a copy of the License at
#
#   http://www.apache.org/licenses/LICENSE-2.0
#
# Unless required by applicable law or agreed to in writing,
# software distributed under the License is distributed on an
# "AS IS" BASIS, WITHOUT WARRANTIES OR CONDITIONS OF ANY
# KIND, either express or implied.  See the License for the
# specific language governing permissions and limitations
# under the License.
#

[versions]
checkstyle = "10.25.0"
hadoop = "3.4.1"
iceberg = "1.9.2" # Ensure to update the iceberg version in regtests to keep regtests up-to-date
quarkus = "3.24.4"
immutables = "2.11.1"
picocli = "4.7.7"
scala212 = "2.12.19"
spark35 = "3.5.6"
slf4j = "2.0.17"
swagger = "1.6.16"

[bundles]


[libraries]
#
# If a dependency is removed, check whether the LICENSE and/or NOTICE files need to be adopted
# (aka mention of the dependency removed).
#
antlr4-runtime = { module = "org.antlr:antlr4-runtime", version.strictly = "4.9.3" } # spark integration tests
assertj-core = { module = "org.assertj:assertj-core", version = "3.27.3" }
auth0-jwt = { module = "com.auth0:java-jwt", version = "4.5.0" }
awssdk-bom = { module = "software.amazon.awssdk:bom", version = "2.31.78" }
awaitility = { module = "org.awaitility:awaitility", version = "4.3.0" }
azuresdk-bom = { module = "com.azure:azure-sdk-bom", version = "1.2.36" }
caffeine = { module = "com.github.ben-manes.caffeine:caffeine", version = "3.2.2" }
commons-codec1 = { module = "commons-codec:commons-codec", version = "1.18.0" }
commons-lang3 = { module = "org.apache.commons:commons-lang3", version = "3.18.0" }
commons-text = { module = "org.apache.commons:commons-text", version = "1.13.1" }
<<<<<<< HEAD
eclipselink = { module = "org.eclipse.persistence:eclipselink", version = "4.0.6" }
errorprone = { module = "com.google.errorprone:error_prone_core", version = "2.38.0" }
google-cloud-libraries-bom = { module = "com.google.cloud:libraries-bom", version = "26.61.0" }
=======
eclipselink = { module = "org.eclipse.persistence:eclipselink", version = "4.0.7" }
errorprone = { module = "com.google.errorprone:error_prone_core", version = "2.40.0" }
google-cloud-storage-bom = { module = "com.google.cloud:google-cloud-storage-bom", version = "2.53.3" }
>>>>>>> bc111fc4
guava = { module = "com.google.guava:guava", version = "33.4.8-jre" }
h2 = { module = "com.h2database:h2", version = "2.3.232" }
dnsjava = { module = "dnsjava:dnsjava", version = "3.6.3" }
hadoop-client-api = { module = "org.apache.hadoop:hadoop-client-api", version.ref = "hadoop" }
hadoop-client-runtime = { module = "org.apache.hadoop:hadoop-client-runtime", version.ref = "hadoop" }
hadoop-common = { module = "org.apache.hadoop:hadoop-common", version.ref = "hadoop" }
hadoop-hdfs-client = { module = "org.apache.hadoop:hadoop-hdfs-client", version.ref = "hadoop" }
hawkular-agent-prometheus-scraper = { module = "org.hawkular.agent:prometheus-scraper", version = "0.23.0.Final" }
immutables-builder = { module = "org.immutables:builder", version.ref = "immutables" }
immutables-value-annotations = { module = "org.immutables:value-annotations", version.ref = "immutables" }
immutables-value-processor = { module = "org.immutables:value-processor", version.ref = "immutables" }
iceberg-bom = { module = "org.apache.iceberg:iceberg-bom", version.ref = "iceberg" }
jackson-bom = { module = "com.fasterxml.jackson:jackson-bom", version = "2.19.1" }
jakarta-annotation-api = { module = "jakarta.annotation:jakarta.annotation-api", version = "3.0.0" }
jakarta-enterprise-cdi-api = { module = "jakarta.enterprise:jakarta.enterprise.cdi-api", version = "4.1.0" }
jakarta-inject-api = { module = "jakarta.inject:jakarta.inject-api", version = "2.0.1" }
jakarta-persistence-api = { module = "jakarta.persistence:jakarta.persistence-api", version = "3.2.0" }
jakarta-servlet-api = { module = "jakarta.servlet:jakarta.servlet-api", version = "6.1.0" }
jakarta-validation-api = { module = "jakarta.validation:jakarta.validation-api", version = "3.1.1" }
jakarta-ws-rs-api = { module = "jakarta.ws.rs:jakarta.ws.rs-api", version = "4.0.0" }
javax-servlet-api = { module = "javax.servlet:javax.servlet-api", version = "4.0.1" }
junit-bom = { module = "org.junit:junit-bom", version = "5.13.3" }
logback-classic = { module = "ch.qos.logback:logback-classic", version = "1.5.18" }
micrometer-bom = { module = "io.micrometer:micrometer-bom", version = "1.15.2" }
microprofile-fault-tolerance-api = { module = "org.eclipse.microprofile.fault-tolerance:microprofile-fault-tolerance-api", version = "4.1.2" }
mockito-core = { module = "org.mockito:mockito-core", version = "5.18.0" }
mockito-junit-jupiter = { module = "org.mockito:mockito-junit-jupiter", version = "5.18.0" }
opentelemetry-bom = { module = "io.opentelemetry:opentelemetry-bom", version = "1.52.0" }
opentelemetry-semconv = { module = "io.opentelemetry.semconv:opentelemetry-semconv", version = "1.34.0" }
picocli = { module = "info.picocli:picocli-codegen", version.ref = "picocli" }
picocli-codegen = { module = "info.picocli:picocli-codegen", version.ref = "picocli" }
postgresql = { module = "org.postgresql:postgresql", version = "42.7.7" }
prometheus-metrics-exporter-servlet-jakarta = { module = "io.prometheus:prometheus-metrics-exporter-servlet-jakarta", version = "1.3.10" }
quarkus-bom = { module = "io.quarkus.platform:quarkus-bom", version.ref = "quarkus" }
scala212-lang-library = { module = "org.scala-lang:scala-library", version.ref = "scala212" }
scala212-lang-reflect = { module = "org.scala-lang:scala-reflect", version.ref = "scala212" }
s3mock-testcontainers = { module = "com.adobe.testing:s3mock-testcontainers", version = "4.6.0" }
slf4j-api = { module = "org.slf4j:slf4j-api", version.ref = "slf4j" }
smallrye-common-annotation = { module = "io.smallrye.common:smallrye-common-annotation", version = "2.13.7" }
smallrye-config-core = { module = "io.smallrye.config:smallrye-config-core", version = "3.13.3" }
spark35-sql-scala212 = { module = "org.apache.spark:spark-sql_2.12", version.ref = "spark35" }
spotbugs-annotations = { module = "com.github.spotbugs:spotbugs-annotations", version = "4.9.3" }
swagger-annotations = { module = "io.swagger:swagger-annotations", version.ref = "swagger" }
swagger-jaxrs = { module = "io.swagger:swagger-jaxrs", version.ref = "swagger" }
testcontainers-bom = { module = "org.testcontainers:testcontainers-bom", version = "1.21.3" }
threeten-extra = { module = "org.threeten:threeten-extra", version = "1.8.0" }

[plugins]
jandex = { id = "org.kordamp.gradle.jandex", version = "2.1.0" }
openapi-generator = { id = "org.openapi.generator", version = "7.12.0" }
quarkus = { id = "io.quarkus", version.ref = "quarkus" }
rat = { id = "org.nosphere.apache.rat", version = "0.8.1" }
jetbrains-changelog = { id = "org.jetbrains.changelog",  version = "2.2.1"}<|MERGE_RESOLUTION|>--- conflicted
+++ resolved
@@ -47,15 +47,9 @@
 commons-codec1 = { module = "commons-codec:commons-codec", version = "1.18.0" }
 commons-lang3 = { module = "org.apache.commons:commons-lang3", version = "3.18.0" }
 commons-text = { module = "org.apache.commons:commons-text", version = "1.13.1" }
-<<<<<<< HEAD
-eclipselink = { module = "org.eclipse.persistence:eclipselink", version = "4.0.6" }
-errorprone = { module = "com.google.errorprone:error_prone_core", version = "2.38.0" }
-google-cloud-libraries-bom = { module = "com.google.cloud:libraries-bom", version = "26.61.0" }
-=======
 eclipselink = { module = "org.eclipse.persistence:eclipselink", version = "4.0.7" }
 errorprone = { module = "com.google.errorprone:error_prone_core", version = "2.40.0" }
 google-cloud-storage-bom = { module = "com.google.cloud:google-cloud-storage-bom", version = "2.53.3" }
->>>>>>> bc111fc4
 guava = { module = "com.google.guava:guava", version = "33.4.8-jre" }
 h2 = { module = "com.h2database:h2", version = "2.3.232" }
 dnsjava = { module = "dnsjava:dnsjava", version = "3.6.3" }
