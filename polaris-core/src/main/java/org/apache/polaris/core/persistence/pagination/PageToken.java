--- conflicted
+++ resolved
@@ -26,63 +26,6 @@
 import java.util.OptionalInt;
 import org.apache.polaris.immutables.PolarisImmutable;
 
-<<<<<<< HEAD
-/**
- * Represents a page token that can be used by operations like `listTables`. Clients that specify a
- * `pageSize` (or a `pageToken`) may receive a `next-page-token` in the response, the content of
- * which is a serialized PageToken.
- *
- * <p>By providing that in the next query's `pageToken`, the client can resume listing where they
- * left off. If the client provides a `pageToken` or `pageSize` but `next-page-token` is null in the
- * response, that means there is no more data to read.
- */
-public abstract class PageToken {
-
-  /** Build a new PageToken that reads everything */
-  public static PageToken readEverything() {
-    return build(null, null, null);
-  }
-
-  /** Build a new PageToken from an input String, without a specified page size */
-  public static PageToken fromString(String token) {
-    return build(token, null, null);
-  }
-
-  /** Build a new PageToken from a limit */
-  public static PageToken fromLimit(Integer pageSize) {
-    return build(null, pageSize, null);
-  }
-
-  public static PageToken fromLimitWithOffset(Integer pageSize, Long offset) {
-    return build(null, pageSize, offset);
-  }
-
-  /** Build a {@link PageToken} from the input string and page size */
-  public static PageToken build(String token, Integer pageSize, Long offset) {
-    if (token == null || token.isEmpty()) {
-      if (pageSize != null) {
-        if (offset != null) {
-          return new OffsetLimitPageToken(offset, pageSize);
-        } else {
-          return new LimitPageToken(pageSize);
-        }
-      } else {
-        return new ReadEverythingPageToken();
-      }
-    } else {
-      // TODO implement, split out by the token's prefix
-      throw new IllegalArgumentException("Unrecognized page token: " + token);
-    }
-  }
-
-  public static PageToken build(String token, Integer pageSize) {
-    return build(token, pageSize, null);
-  }
-
-  /** Serialize a {@link PageToken} into a string */
-  public abstract String toTokenString();
-
-=======
 /** A wrapper for pagination information passed in as part of a request. */
 @PolarisImmutable
 @JsonSerialize(as = ImmutablePageToken.class)
@@ -100,7 +43,6 @@
     return pageSize().isPresent();
   }
 
->>>>>>> bc111fc4
   /**
    * Paging token value, if present. Serialized paging tokens always have a value, but "synthetic"
    * paging tokens like {@link #readEverything()} or {@link #fromLimit(int)} do not have a token
